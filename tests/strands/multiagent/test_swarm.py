--- conflicted
+++ resolved
@@ -468,7 +468,6 @@
     agent_with_session.hooks = HookRegistry()
 
     with pytest.raises(ValueError, match="Session persistence is not supported for Swarm agents yet"):
-<<<<<<< HEAD
         Swarm([agent_with_session])
 
     # Test with callbacks (should fail)
@@ -533,7 +532,4 @@
     # Verify kwargs were passed to agent
     assert hasattr(capture_kwargs, 'captured_kwargs')
     assert capture_kwargs.captured_kwargs == test_kwargs
-    assert result.status == Status.COMPLETED
-=======
-        Swarm([agent_with_session])
->>>>>>> 2db52266
+    assert result.status == Status.COMPLETED