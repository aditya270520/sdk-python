"""Directed Graph Multi-Agent Pattern Implementation.

This module provides a deterministic graph-based agent orchestration system where
agents or MultiAgentBase instances (like Swarm or Graph) are nodes in a graph,
executed according to edge dependencies, with output from one node passed as input
to connected nodes.

Key Features:
- Agents and MultiAgentBase instances (Swarm, Graph, etc.) as graph nodes
- Deterministic execution based on dependency resolution
- Output propagation along edges
- Support for cyclic graphs (feedback loops)
- Clear dependency management
- Supports nested graphs (Graph as a node in another Graph)
"""

import asyncio
import copy
import logging
import time
from concurrent.futures import ThreadPoolExecutor
from dataclasses import dataclass, field
from typing import Any, Callable, Optional, Tuple

from opentelemetry import trace as trace_api

from ..agent import Agent
from ..agent.state import AgentState
from ..telemetry import get_tracer
from ..types.content import ContentBlock, Messages
from ..types.event_loop import Metrics, Usage
from .base import MultiAgentBase, MultiAgentNode, MultiAgentResult, NodeResult, SharedContext, Status

logger = logging.getLogger(__name__)


@dataclass
class GraphState:
    """Graph execution state.

    Attributes:
        status: Current execution status of the graph.
        completed_nodes: Set of nodes that have completed execution.
        failed_nodes: Set of nodes that failed during execution.
        execution_order: List of nodes in the order they were executed.
        task: The original input prompt/query provided to the graph execution.
              This represents the actual work to be performed by the graph as a whole.
              Entry point nodes receive this task as their input if they have no dependencies.
        shared_context: Context shared between graph nodes for storing user-defined state.
    """

    # Task (with default empty string)
    task: str | list[ContentBlock] = ""

    # Execution state
    status: Status = Status.PENDING
    completed_nodes: set["GraphNode"] = field(default_factory=set)
    failed_nodes: set["GraphNode"] = field(default_factory=set)
    execution_order: list["GraphNode"] = field(default_factory=list)
    start_time: float = field(default_factory=time.time)

    # Results
    results: dict[str, NodeResult] = field(default_factory=dict)

    # User-defined state shared across nodes
    shared_context: "SharedContext" = field(default_factory=lambda: SharedContext())

    # Accumulated metrics
    accumulated_usage: Usage = field(default_factory=lambda: Usage(inputTokens=0, outputTokens=0, totalTokens=0))
    accumulated_metrics: Metrics = field(default_factory=lambda: Metrics(latencyMs=0))
    execution_count: int = 0
    execution_time: int = 0

    # Graph structure info
    total_nodes: int = 0
    edges: list[Tuple["GraphNode", "GraphNode"]] = field(default_factory=list)
    entry_points: list["GraphNode"] = field(default_factory=list)

    def should_continue(
        self,
        max_node_executions: Optional[int],
        execution_timeout: Optional[float],
    ) -> Tuple[bool, str]:
        """Check if the graph should continue execution.

        Returns: (should_continue, reason)
        """
        # Check node execution limit (only if set)
        if max_node_executions is not None and len(self.execution_order) >= max_node_executions:
            return False, f"Max node executions reached: {max_node_executions}"

        # Check timeout (only if set)
        if execution_timeout is not None:
            elapsed = time.time() - self.start_time
            if elapsed > execution_timeout:
                return False, f"Execution timed out: {execution_timeout}s"

        return True, "Continuing"


@dataclass
class GraphResult(MultiAgentResult):
    """Result from graph execution - extends MultiAgentResult with graph-specific details."""

    total_nodes: int = 0
    completed_nodes: int = 0
    failed_nodes: int = 0
    execution_order: list["GraphNode"] = field(default_factory=list)
    edges: list[Tuple["GraphNode", "GraphNode"]] = field(default_factory=list)
    entry_points: list["GraphNode"] = field(default_factory=list)


@dataclass
class GraphEdge:
    """Represents an edge in the graph with an optional condition."""

    from_node: "GraphNode"
    to_node: "GraphNode"
    condition: Callable[[GraphState], bool] | None = None

    def __hash__(self) -> int:
        """Return hash for GraphEdge based on from_node and to_node."""
        return hash((self.from_node.node_id, self.to_node.node_id))

    def should_traverse(self, state: GraphState) -> bool:
        """Check if this edge should be traversed based on condition."""
        if self.condition is None:
            return True
        return self.condition(state)


@dataclass
class GraphNode(MultiAgentNode):
    """Represents a node in the graph.

    The execution_status tracks the node's lifecycle within graph orchestration:
    - PENDING: Node hasn't started executing yet
    - EXECUTING: Node is currently running
    - COMPLETED/FAILED: Node finished executing (regardless of result quality)
    """

    executor: Agent | MultiAgentBase
    dependencies: set["GraphNode"] = field(default_factory=set)
    execution_status: Status = Status.PENDING
    result: NodeResult | None = None
    execution_time: int = 0
    _initial_messages: Messages = field(default_factory=list, init=False)
    _initial_state: AgentState = field(default_factory=AgentState, init=False)

    def __post_init__(self) -> None:
        """Capture initial executor state after initialization."""
        # Deep copy the initial messages and state to preserve them
        if hasattr(self.executor, "messages"):
            self._initial_messages = copy.deepcopy(self.executor.messages)

        if hasattr(self.executor, "state") and hasattr(self.executor.state, "get"):
            self._initial_state = AgentState(self.executor.state.get())

    def reset_executor_state(self) -> None:
        """Reset GraphNode executor state to initial state when graph was created.

        This is useful when nodes are executed multiple times and need to start
        fresh on each execution, providing stateless behavior.
        """
        if hasattr(self.executor, "messages"):
            self.executor.messages = copy.deepcopy(self._initial_messages)

        if hasattr(self.executor, "state"):
            self.executor.state = AgentState(self._initial_state.get())

        # Reset execution status
        self.execution_status = Status.PENDING
        self.result = None

    def __hash__(self) -> int:
        """Return hash for GraphNode based on node_id."""
        return hash(self.node_id)

    def __eq__(self, other: Any) -> bool:
        """Return equality for GraphNode based on node_id."""
        if not isinstance(other, GraphNode):
            return False
        return self.node_id == other.node_id


def _validate_node_executor(
    executor: Agent | MultiAgentBase, existing_nodes: dict[str, GraphNode] | None = None
) -> None:
    """Validate a node executor for graph compatibility.

    Args:
        executor: The executor to validate
        existing_nodes: Optional dict of existing nodes to check for duplicates
    """
    # Check for duplicate node instances
    if existing_nodes:
        seen_instances = {id(node.executor) for node in existing_nodes.values()}
        if id(executor) in seen_instances:
            raise ValueError("Duplicate node instance detected. Each node must have a unique object instance.")

    # Validate Agent-specific constraints
    if isinstance(executor, Agent):
        # Check for session persistence
        if executor._session_manager is not None:
            raise ValueError("Session persistence is not supported for Graph agents yet.")


class GraphBuilder:
    """Builder pattern for constructing graphs."""

    def __init__(self) -> None:
        """Initialize GraphBuilder with empty collections."""
        self.nodes: dict[str, GraphNode] = {}
        self.edges: set[GraphEdge] = set()
        self.entry_points: set[GraphNode] = set()

        # Configuration options
        self._max_node_executions: Optional[int] = None
        self._execution_timeout: Optional[float] = None
        self._node_timeout: Optional[float] = None
        self._reset_on_revisit: bool = False

    def add_node(self, executor: Agent | MultiAgentBase, node_id: str | None = None) -> GraphNode:
        """Add an Agent or MultiAgentBase instance as a node to the graph."""
        _validate_node_executor(executor, self.nodes)

        # Auto-generate node_id if not provided
        if node_id is None:
            node_id = getattr(executor, "id", None) or getattr(executor, "name", None) or f"node_{len(self.nodes)}"

        if node_id in self.nodes:
            raise ValueError(f"Node '{node_id}' already exists")

        node = GraphNode(node_id=node_id, executor=executor)
        self.nodes[node_id] = node
        return node

    def add_edge(
        self,
        from_node: str | GraphNode,
        to_node: str | GraphNode,
        condition: Callable[[GraphState], bool] | None = None,
    ) -> GraphEdge:
        """Add an edge between two nodes with optional condition function that receives full GraphState."""

        def resolve_node(node: str | GraphNode, node_type: str) -> GraphNode:
            if isinstance(node, str):
                if node not in self.nodes:
                    raise ValueError(f"{node_type} node '{node}' not found")
                return self.nodes[node]
            else:
                if node not in self.nodes.values():
                    raise ValueError(f"{node_type} node object has not been added to the graph, use graph.add_node")
                return node

        from_node_obj = resolve_node(from_node, "Source")
        to_node_obj = resolve_node(to_node, "Target")

        # Add edge and update dependencies
        edge = GraphEdge(from_node=from_node_obj, to_node=to_node_obj, condition=condition)
        self.edges.add(edge)
        to_node_obj.dependencies.add(from_node_obj)
        return edge

    def set_entry_point(self, node_id: str) -> "GraphBuilder":
        """Set a node as an entry point for graph execution."""
        if node_id not in self.nodes:
            raise ValueError(f"Node '{node_id}' not found")
        self.entry_points.add(self.nodes[node_id])
        return self

    def reset_on_revisit(self, enabled: bool = True) -> "GraphBuilder":
        """Control whether nodes reset their state when revisited.

        When enabled, nodes will reset their messages and state to initial values
        each time they are revisited (re-executed). This is useful for stateless
        behavior where nodes should start fresh on each revisit.

        Args:
            enabled: Whether to reset node state when revisited (default: True)
        """
        self._reset_on_revisit = enabled
        return self

    def set_max_node_executions(self, max_executions: int) -> "GraphBuilder":
        """Set maximum number of node executions allowed.

        Args:
            max_executions: Maximum total node executions (None for no limit)
        """
        self._max_node_executions = max_executions
        return self

    def set_execution_timeout(self, timeout: float) -> "GraphBuilder":
        """Set total execution timeout.

        Args:
            timeout: Total execution timeout in seconds (None for no limit)
        """
        self._execution_timeout = timeout
        return self

    def set_node_timeout(self, timeout: float) -> "GraphBuilder":
        """Set individual node execution timeout.

        Args:
            timeout: Individual node timeout in seconds (None for no limit)
        """
        self._node_timeout = timeout
        return self

    def build(self) -> "Graph":
        """Build and validate the graph with configured settings."""
        if not self.nodes:
            raise ValueError("Graph must contain at least one node")

        # Auto-detect entry points if none specified
        if not self.entry_points:
            self.entry_points = {node for node_id, node in self.nodes.items() if not node.dependencies}
            logger.debug(
                "entry_points=<%s> | auto-detected entrypoints", ", ".join(node.node_id for node in self.entry_points)
            )
            if not self.entry_points:
                raise ValueError("No entry points found - all nodes have dependencies")

        # Validate entry points and check for cycles
        self._validate_graph()

        return Graph(
            nodes=self.nodes.copy(),
            edges=self.edges.copy(),
            entry_points=self.entry_points.copy(),
            max_node_executions=self._max_node_executions,
            execution_timeout=self._execution_timeout,
            node_timeout=self._node_timeout,
            reset_on_revisit=self._reset_on_revisit,
        )

    def _validate_graph(self) -> None:
        """Validate graph structure."""
        # Validate entry points exist
        entry_point_ids = {node.node_id for node in self.entry_points}
        invalid_entries = entry_point_ids - set(self.nodes.keys())
        if invalid_entries:
            raise ValueError(f"Entry points not found in nodes: {invalid_entries}")

        # Warn about potential infinite loops if no execution limits are set
        if self._max_node_executions is None and self._execution_timeout is None:
            logger.warning("Graph without execution limits may run indefinitely if cycles exist")


class Graph(MultiAgentBase):
    """Directed Graph multi-agent orchestration with configurable revisit behavior."""

    def __init__(
        self,
        nodes: dict[str, GraphNode],
        edges: set[GraphEdge],
        entry_points: set[GraphNode],
        max_node_executions: Optional[int] = None,
        execution_timeout: Optional[float] = None,
        node_timeout: Optional[float] = None,
        reset_on_revisit: bool = False,
    ) -> None:
        """Initialize Graph with execution limits and reset behavior.

        Args:
            nodes: Dictionary of node_id to GraphNode
            edges: Set of GraphEdge objects
            entry_points: Set of GraphNode objects that are entry points
            max_node_executions: Maximum total node executions (default: None - no limit)
            execution_timeout: Total execution timeout in seconds (default: None - no limit)
            node_timeout: Individual node timeout in seconds (default: None - no limit)
            reset_on_revisit: Whether to reset node state when revisited (default: False)
        """
        super().__init__()

        # Validate nodes for duplicate instances
        self._validate_graph(nodes)

        self.nodes = nodes
        self.edges = edges
        self.entry_points = entry_points
        self.max_node_executions = max_node_executions
        self.execution_timeout = execution_timeout
        self.node_timeout = node_timeout
        self.reset_on_revisit = reset_on_revisit
        self.state = GraphState()
        self.tracer = get_tracer()

<<<<<<< HEAD
    @property
    def shared_context(self) -> SharedContext:
        """Access to the shared context for storing user-defined state across graph nodes.

        Returns:
            The SharedContext instance that can be used to store and retrieve
            information that should be accessible to all nodes in the graph.

        Example:
            ```python
            graph = Graph(...)
            node1 = graph.nodes["node1"]
            node2 = graph.nodes["node2"]
            graph.shared_context.add_context(node1, "file_reference", "/path/to/file")
            graph.shared_context.get_context(node2, "file_reference")
            ```
        """
        return self.state.shared_context

    def __call__(self, task: str | list[ContentBlock], **kwargs: Any) -> GraphResult:
        """Invoke the graph synchronously."""
=======
    def __call__(
        self, task: str | list[ContentBlock], invocation_state: dict[str, Any] | None = None, **kwargs: Any
    ) -> GraphResult:
        """Invoke the graph synchronously.

        Args:
            task: The task to execute
            invocation_state: Additional state/context passed to underlying agents.
                Defaults to None to avoid mutable default argument issues.
            **kwargs: Keyword arguments allowing backward compatible future changes.
        """
        if invocation_state is None:
            invocation_state = {}
>>>>>>> 54bc162f

        def execute() -> GraphResult:
            return asyncio.run(self.invoke_async(task, invocation_state))

        with ThreadPoolExecutor() as executor:
            future = executor.submit(execute)
            return future.result()

    async def invoke_async(
        self, task: str | list[ContentBlock], invocation_state: dict[str, Any] | None = None, **kwargs: Any
    ) -> GraphResult:
        """Invoke the graph asynchronously.

        Args:
            task: The task to execute
            invocation_state: Additional state/context passed to underlying agents.
                Defaults to None to avoid mutable default argument issues - a new empty dict
                is created if None is provided.
            **kwargs: Keyword arguments allowing backward compatible future changes.
        """
        if invocation_state is None:
            invocation_state = {}

        logger.debug("task=<%s> | starting graph execution", task)

        # Initialize state
        start_time = time.time()
        self.state = GraphState(
            status=Status.EXECUTING,
            task=task,
            total_nodes=len(self.nodes),
            edges=[(edge.from_node, edge.to_node) for edge in self.edges],
            entry_points=list(self.entry_points),
            start_time=start_time,
        )

        span = self.tracer.start_multiagent_span(task, "graph")
        with trace_api.use_span(span, end_on_exit=True):
            try:
                logger.debug(
                    "max_node_executions=<%s>, execution_timeout=<%s>s, node_timeout=<%s>s | graph execution config",
                    self.max_node_executions or "None",
                    self.execution_timeout or "None",
                    self.node_timeout or "None",
                )

                await self._execute_graph(invocation_state)

                # Set final status based on execution results
                if self.state.failed_nodes:
                    self.state.status = Status.FAILED
                elif self.state.status == Status.EXECUTING:  # Only set to COMPLETED if still executing and no failures
                    self.state.status = Status.COMPLETED

                logger.debug("status=<%s> | graph execution completed", self.state.status)

            except Exception:
                logger.exception("graph execution failed")
                self.state.status = Status.FAILED
                raise
            finally:
                self.state.execution_time = round((time.time() - start_time) * 1000)
            return self._build_result()

    def _validate_graph(self, nodes: dict[str, GraphNode]) -> None:
        """Validate graph nodes for duplicate instances."""
        # Check for duplicate node instances
        seen_instances = set()
        for node in nodes.values():
            if id(node.executor) in seen_instances:
                raise ValueError("Duplicate node instance detected. Each node must have a unique object instance.")
            seen_instances.add(id(node.executor))

            # Validate Agent-specific constraints for each node
            _validate_node_executor(node.executor)

    async def _execute_graph(self, invocation_state: dict[str, Any]) -> None:
        """Unified execution flow with conditional routing."""
        ready_nodes = list(self.entry_points)

        while ready_nodes:
            # Check execution limits before continuing
            should_continue, reason = self.state.should_continue(
                max_node_executions=self.max_node_executions,
                execution_timeout=self.execution_timeout,
            )
            if not should_continue:
                self.state.status = Status.FAILED
                logger.debug("reason=<%s> | stopping execution", reason)
                return  # Let the top-level exception handler deal with it

            current_batch = ready_nodes.copy()
            ready_nodes.clear()

            # Execute current batch of ready nodes concurrently
            tasks = [asyncio.create_task(self._execute_node(node, invocation_state)) for node in current_batch]

            for task in tasks:
                await task

            # Find newly ready nodes after batch execution
            # We add all nodes in current batch as completed batch,
            # because a failure would throw exception and code would not make it here
            ready_nodes.extend(self._find_newly_ready_nodes(current_batch))

    def _find_newly_ready_nodes(self, completed_batch: list["GraphNode"]) -> list["GraphNode"]:
        """Find nodes that became ready after the last execution."""
        newly_ready = []
        for _node_id, node in self.nodes.items():
            if self._is_node_ready_with_conditions(node, completed_batch):
                newly_ready.append(node)
        return newly_ready

    def _is_node_ready_with_conditions(self, node: GraphNode, completed_batch: list["GraphNode"]) -> bool:
        """Check if a node is ready considering conditional edges."""
        # Get incoming edges to this node
        incoming_edges = [edge for edge in self.edges if edge.to_node == node]

        # Check if at least one incoming edge condition is satisfied
        for edge in incoming_edges:
            if edge.from_node in completed_batch:
                if edge.should_traverse(self.state):
                    logger.debug(
                        "from=<%s>, to=<%s> | edge ready via satisfied condition", edge.from_node.node_id, node.node_id
                    )
                    return True
                else:
                    logger.debug(
                        "from=<%s>, to=<%s> | edge condition not satisfied", edge.from_node.node_id, node.node_id
                    )
        return False

    async def _execute_node(self, node: GraphNode, invocation_state: dict[str, Any]) -> None:
        """Execute a single node with error handling and timeout protection."""
        # Reset the node's state if reset_on_revisit is enabled and it's being revisited
        if self.reset_on_revisit and node in self.state.completed_nodes:
            logger.debug("node_id=<%s> | resetting node state for revisit", node.node_id)
            node.reset_executor_state()
            # Remove from completed nodes since we're re-executing it
            self.state.completed_nodes.remove(node)

        node.execution_status = Status.EXECUTING
        logger.debug("node_id=<%s> | executing node", node.node_id)

        start_time = time.time()
        try:
            # Build node input from satisfied dependencies
            node_input = self._build_node_input(node)

            # Execute with timeout protection (only if node_timeout is set)
            try:
                # Execute based on node type and create unified NodeResult
                if isinstance(node.executor, MultiAgentBase):
                    if self.node_timeout is not None:
                        multi_agent_result = await asyncio.wait_for(
                            node.executor.invoke_async(node_input, invocation_state),
                            timeout=self.node_timeout,
                        )
                    else:
                        multi_agent_result = await node.executor.invoke_async(node_input, invocation_state)

                    # Create NodeResult with MultiAgentResult directly
                    node_result = NodeResult(
                        result=multi_agent_result,  # type is MultiAgentResult
                        execution_time=multi_agent_result.execution_time,
                        status=Status.COMPLETED,
                        accumulated_usage=multi_agent_result.accumulated_usage,
                        accumulated_metrics=multi_agent_result.accumulated_metrics,
                        execution_count=multi_agent_result.execution_count,
                    )

                elif isinstance(node.executor, Agent):
                    if self.node_timeout is not None:
                        agent_response = await asyncio.wait_for(
                            node.executor.invoke_async(node_input, **invocation_state),
                            timeout=self.node_timeout,
                        )
                    else:
                        agent_response = await node.executor.invoke_async(node_input, **invocation_state)

                    # Extract metrics from agent response
                    usage = Usage(inputTokens=0, outputTokens=0, totalTokens=0)
                    metrics = Metrics(latencyMs=0)
                    if hasattr(agent_response, "metrics") and agent_response.metrics:
                        if hasattr(agent_response.metrics, "accumulated_usage"):
                            usage = agent_response.metrics.accumulated_usage
                        if hasattr(agent_response.metrics, "accumulated_metrics"):
                            metrics = agent_response.metrics.accumulated_metrics

                    node_result = NodeResult(
                        result=agent_response,  # type is AgentResult
                        execution_time=round((time.time() - start_time) * 1000),
                        status=Status.COMPLETED,
                        accumulated_usage=usage,
                        accumulated_metrics=metrics,
                        execution_count=1,
                    )
                else:
                    raise ValueError(f"Node '{node.node_id}' of type '{type(node.executor)}' is not supported")

            except asyncio.TimeoutError:
                timeout_msg = f"Node '{node.node_id}' execution timed out after {self.node_timeout}s"
                logger.exception(
                    "node=<%s>, timeout=<%s>s | node execution timed out after timeout",
                    node.node_id,
                    self.node_timeout,
                )
                raise Exception(timeout_msg) from None

            # Mark as completed
            node.execution_status = Status.COMPLETED
            node.result = node_result
            node.execution_time = node_result.execution_time
            self.state.completed_nodes.add(node)
            self.state.results[node.node_id] = node_result
            self.state.execution_order.append(node)

            # Accumulate metrics
            self._accumulate_metrics(node_result)

            logger.debug(
                "node_id=<%s>, execution_time=<%dms> | node completed successfully", node.node_id, node.execution_time
            )

        except Exception as e:
            logger.error("node_id=<%s>, error=<%s> | node failed", node.node_id, e)
            execution_time = round((time.time() - start_time) * 1000)

            # Create a NodeResult for the failed node
            node_result = NodeResult(
                result=e,  # Store exception as result
                execution_time=execution_time,
                status=Status.FAILED,
                accumulated_usage=Usage(inputTokens=0, outputTokens=0, totalTokens=0),
                accumulated_metrics=Metrics(latencyMs=execution_time),
                execution_count=1,
            )

            node.execution_status = Status.FAILED
            node.result = node_result
            node.execution_time = execution_time
            self.state.failed_nodes.add(node)
            self.state.results[node.node_id] = node_result  # Store in results for consistency

            raise

    def _accumulate_metrics(self, node_result: NodeResult) -> None:
        """Accumulate metrics from a node result."""
        self.state.accumulated_usage["inputTokens"] += node_result.accumulated_usage.get("inputTokens", 0)
        self.state.accumulated_usage["outputTokens"] += node_result.accumulated_usage.get("outputTokens", 0)
        self.state.accumulated_usage["totalTokens"] += node_result.accumulated_usage.get("totalTokens", 0)
        self.state.accumulated_metrics["latencyMs"] += node_result.accumulated_metrics.get("latencyMs", 0)
        self.state.execution_count += node_result.execution_count

    def _build_node_input(self, node: GraphNode) -> list[ContentBlock]:
        """Build input text for a node based on dependency outputs.

        Example formatted output:
        ```
        Original Task: Analyze the quarterly sales data and create a summary report

        Inputs from previous nodes:

        From data_processor:
          - Agent: Sales data processed successfully. Found 1,247 transactions totaling $89,432.
          - Agent: Key trends: 15% increase in Q3, top product category is Electronics.

        From validator:
          - Agent: Data validation complete. All records verified, no anomalies detected.
        ```
        """
        # Get satisfied dependencies
        dependency_results = {}
        for edge in self.edges:
            if (
                edge.to_node == node
                and edge.from_node in self.state.completed_nodes
                and edge.from_node.node_id in self.state.results
            ):
                if edge.should_traverse(self.state):
                    dependency_results[edge.from_node.node_id] = self.state.results[edge.from_node.node_id]

        if not dependency_results:
            # No dependencies - return task as ContentBlocks
            if isinstance(self.state.task, str):
                return [ContentBlock(text=self.state.task)]
            else:
                return self.state.task

        # Combine task with dependency outputs
        node_input = []

        # Add original task
        if isinstance(self.state.task, str):
            node_input.append(ContentBlock(text=f"Original Task: {self.state.task}"))
        else:
            # Add task content blocks with a prefix
            node_input.append(ContentBlock(text="Original Task:"))
            node_input.extend(self.state.task)

        # Add dependency outputs
        node_input.append(ContentBlock(text="\nInputs from previous nodes:"))

        for dep_id, node_result in dependency_results.items():
            node_input.append(ContentBlock(text=f"\nFrom {dep_id}:"))
            # Get all agent results from this node (flattened if nested)
            agent_results = node_result.get_agent_results()
            for result in agent_results:
                agent_name = getattr(result, "agent_name", "Agent")
                result_text = str(result)
                node_input.append(ContentBlock(text=f"  - {agent_name}: {result_text}"))

        return node_input

    def _build_result(self) -> GraphResult:
        """Build graph result from current state."""
        return GraphResult(
            status=self.state.status,
            results=self.state.results,
            accumulated_usage=self.state.accumulated_usage,
            accumulated_metrics=self.state.accumulated_metrics,
            execution_count=self.state.execution_count,
            execution_time=self.state.execution_time,
            total_nodes=self.state.total_nodes,
            completed_nodes=len(self.state.completed_nodes),
            failed_nodes=len(self.state.failed_nodes),
            execution_order=self.state.execution_order,
            edges=self.state.edges,
            entry_points=self.state.entry_points,
        )<|MERGE_RESOLUTION|>--- conflicted
+++ resolved
@@ -388,7 +388,6 @@
         self.state = GraphState()
         self.tracer = get_tracer()
 
-<<<<<<< HEAD
     @property
     def shared_context(self) -> SharedContext:
         """Access to the shared context for storing user-defined state across graph nodes.
@@ -408,9 +407,6 @@
         """
         return self.state.shared_context
 
-    def __call__(self, task: str | list[ContentBlock], **kwargs: Any) -> GraphResult:
-        """Invoke the graph synchronously."""
-=======
     def __call__(
         self, task: str | list[ContentBlock], invocation_state: dict[str, Any] | None = None, **kwargs: Any
     ) -> GraphResult:
@@ -424,7 +420,6 @@
         """
         if invocation_state is None:
             invocation_state = {}
->>>>>>> 54bc162f
 
         def execute() -> GraphResult:
             return asyncio.run(self.invoke_async(task, invocation_state))
